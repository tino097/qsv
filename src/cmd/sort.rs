--- conflicted
+++ resolved
@@ -1,18 +1,10 @@
 use std::cmp;
 
-<<<<<<< HEAD
 use crate::CliResult;
 use crate::config::{Config, Delimiter};
 use crate::select::SelectColumns;
 use crate::util;
 use crate::serde::Deserialize;
-=======
-use CliResult;
-use config::{Config, Delimiter};
-use csv;
-use select::SelectColumns;
-use util;
->>>>>>> f564e0f3
 use std::str::from_utf8;
 
 use self::Number::{Float, Int};
