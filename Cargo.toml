--- conflicted
+++ resolved
@@ -80,11 +80,8 @@
 whatlang = { version = "0.12.0", optional = true }
 reqwest = { version = "0.11", features = ["blocking", "json", "rustls-tls"], default-features = false }
 jql = { version = "3.0.6", default-features = false }
-<<<<<<< HEAD
+pyo3 = { version = "0.15.1", features = ["auto-initialize"], optional = true }
 governor = "0.4"
-=======
-pyo3 = { version = "0.15.1", features = ["auto-initialize"], optional = true }
->>>>>>> 8eecf073
 
 [dev-dependencies]
 quickcheck = { version = "1", default-features = false }
