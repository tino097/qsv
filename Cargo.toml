--- conflicted
+++ resolved
@@ -417,33 +417,14 @@
 priority             = "optional"
 
 # Default feature and asset
-<<<<<<< HEAD
-features             = ["feature_capable"]
-assets               = [
-    ["target/release/qsv", "/usr/local/bin/", "755"]
-]
-=======
 features = ["feature_capable"]
 assets   = [["target/release/qsv", "/usr/local/bin/", "755"]]
->>>>>>> a03223d8
 
 # Conditional features and assets
 [package.metadata.deb.variants.lite]
 features = ["lite"]
-<<<<<<< HEAD
-assets   = [
-    ["target/release/qsvlite", "/usr/local/bin/", "755"]
-]
-
-[package.metadata.deb.variants.datapusher_plus]
-features = ["datapusher_plus"]
-assets   = [
-    ["target/release/qsvdp", "/usr/local/bin/", "755"]
-]
-=======
 assets   = [["target/release/qsvlite", "/usr/local/bin/", "755"]]
 
 [package.metadata.deb.variants.datapusher_plus]
 features = ["datapusher_plus", "luau"]
-assets   = [["target/release/qsvdp", "/usr/local/bin/", "755"]]
->>>>>>> a03223d8
+assets   = [["target/release/qsvdp", "/usr/local/bin/", "755"]]