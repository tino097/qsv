--- conflicted
+++ resolved
@@ -33,11 +33,8 @@
 
 mod workdir;
 
-<<<<<<< HEAD
+mod test_apply;
 mod test_behead;
-=======
-mod test_apply;
->>>>>>> 055dd989
 mod test_cat;
 mod test_count;
 mod test_explode;
